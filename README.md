# ShamanTK

A simple toolkit for creating games and other multimedia applications in C#.

## About

Importing a 3D model, drawing that on screen, playing back an MP3 file - many tasks that are required in writing games are anything but trivial, often even seem like some sort of black magic. Luckily, there's a lot of good frameworks and game engines that do these things for you, give you tools helping you to make your vision reality. But what is the right tool for the job - when the easy-to-use engine predetermines your project structure too strictly, and the framework has a steep learning curve to understand its million features, seemingly just adding another layer of complexity? When all you need is some help to conjure some sight and sound on your machine - when you want something that is easy to use, understand and extend... the Shaman Toolkit might just be what you're looking for.

## Highlights

- Easy-to-use 2D/3D rendering pipeline with various shading modes, render texture buffers and much more
- Background resource import with integrated support for standard formats (like GLTF, MP3, PNG, JPG...)
- Integrated keyframe animation system, supporting full character animation
- Sprite text rendering with built-in sprite font generator for TrueType/OpenType fonts
- Support for controllers, mapped to a standard Xbox layout
- Audio playback for clips and streams
- Platform-independent and completely written in .NET Core 3.1
- Comes with a complete API documentation and mildly entertaining example applications

## How to use

<<<<<<< HEAD
For every development with _Eterra_, you will need to add a reference to the base _Eterra Framework_ - this project. For easy access to the functionality of _Eterra_, your application should then build on the `EterraApplicationBase` class in the main `Eterra` namespace.

Every application derived from the `EterraApplicationBase` class is initialized and started with an `IPlatformProvider` instance - these are provided by the available _platform modules_ for the _Eterra Framework_ in the `Eterra.Platforms` namespace, outsourced into the seperate project solution you can find [here](https://github.com/bauermaximilian/Eterra.Platforms). Depending on what operating system and device your application should run on, you need to reference the right project from that solution.

A detailed demonstration on how this works and what functionality the _Eterra Framework_ provides can be found in this mildly entertaining _Eterra Demo_ project you can find [here](https://github.com/bauermaximilian/Eterra.Demo).
=======
Until a nuget package is released, you should clone this repository onto your machine. Sometimes, it might be required to open the project solution and build it at least once. Afterwards, you can create your own projects, from which you just have to add a project reference to the ShamanTK project. Then just override the ``ShamanApp`` base class - and you're good to go!
>>>>>>> 61bb5d5b

## License

ShamanTK is licensed under the LGPLv3. This should ensure that the toolkit and every improvement of it will be available for everyone, but won't make it overly complicated for anyone who's just using and developing something with it.

## Current State

After its initial release almost year ago (under the old name "Eterra Framework"), the project has been improved, extended and tested - and it's still under heavy development and the foundation for many of my other and upcoming projects - so stay tuned!

### Development roadmap

- Update the demo applications - right now, these are still using the old Eterra API
- Convert the project to use nullable reference types
- Proofread the documentation and fix the related warnings
- Extend the sound system to support locational sound and other effects
- Create unit tests<|MERGE_RESOLUTION|>--- conflicted
+++ resolved
@@ -19,15 +19,7 @@
 
 ## How to use
 
-<<<<<<< HEAD
-For every development with _Eterra_, you will need to add a reference to the base _Eterra Framework_ - this project. For easy access to the functionality of _Eterra_, your application should then build on the `EterraApplicationBase` class in the main `Eterra` namespace.
-
-Every application derived from the `EterraApplicationBase` class is initialized and started with an `IPlatformProvider` instance - these are provided by the available _platform modules_ for the _Eterra Framework_ in the `Eterra.Platforms` namespace, outsourced into the seperate project solution you can find [here](https://github.com/bauermaximilian/Eterra.Platforms). Depending on what operating system and device your application should run on, you need to reference the right project from that solution.
-
-A detailed demonstration on how this works and what functionality the _Eterra Framework_ provides can be found in this mildly entertaining _Eterra Demo_ project you can find [here](https://github.com/bauermaximilian/Eterra.Demo).
-=======
 Until a nuget package is released, you should clone this repository onto your machine. Sometimes, it might be required to open the project solution and build it at least once. Afterwards, you can create your own projects, from which you just have to add a project reference to the ShamanTK project. Then just override the ``ShamanApp`` base class - and you're good to go!
->>>>>>> 61bb5d5b
 
 ## License
 
